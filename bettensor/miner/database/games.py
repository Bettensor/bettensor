--- conflicted
+++ resolved
@@ -189,7 +189,6 @@
         self.db_manager.execute_query(query, params=(cutoff_date.isoformat(),))
         bt.logging.trace("Old games marked as inactive")
 
-<<<<<<< HEAD
     def get_upcoming_game_ids(self):
         query = """
         SELECT externalID 
@@ -213,12 +212,11 @@
         }
         redis_client.publish('game_requests', json.dumps(message))
         return message_id
-=======
+
     def get_games_by_sport(self, sport: str) -> Dict[str, TeamGame]:
         query = """
         SELECT * FROM games
         WHERE active = 1 AND LOWER(sport) = LOWER(%s)
         """
         results = self.db_manager.execute_query(query, (sport,))
-        return {row['externalid']: TeamGame(**row) for row in results}
->>>>>>> 4ddcce34
+        return {row['externalid']: TeamGame(**row) for row in results}