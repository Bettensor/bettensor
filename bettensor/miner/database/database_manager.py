import psycopg2
from psycopg2.extras import RealDictCursor
from psycopg2.pool import SimpleConnectionPool
import warnings
from eth_utils.exceptions import ValidationError
warnings.filterwarnings("ignore", message="Network .* does not have a valid ChainId.*")
import bittensor as bt
import traceback
import os
import time

class DatabaseManager:
    def __init__(self, db_name, db_user, db_password, db_host='localhost', db_port=5432, max_connections=10):
        self.db_name = db_name
        self.db_user = db_user
        self.db_password = db_password
        self.db_host = db_host
        self.db_port = db_port
        self.max_connections = max_connections
        
        bt.logging.debug("Initializing DatabaseManager")
        bt.logging.debug(f"Checking root user")
        self.is_root = self.check_root_user()
        bt.logging.debug(f"Ensuring database exists")
        self.ensure_database_exists()
        bt.logging.debug(f"Waiting for database")
        self.wait_for_database()
        bt.logging.debug(f"Creating connection pool")
        self.connection_pool = self.create_connection_pool()
        bt.logging.debug(f"Creating tables")
        self.create_tables()
        bt.logging.debug("DatabaseManager initialization complete")
        self.remove_default_rows()

    def check_root_user(self):
        return self.db_user == 'root'

    def ensure_database_exists(self):
        conn = None
        try:
            # Connect to the default 'postgres' database
            conn = psycopg2.connect(
                dbname='postgres',
                user=self.db_user,
                password=self.db_password,
                host=self.db_host,
                port=self.db_port
            )
            conn.set_isolation_level(psycopg2.extensions.ISOLATION_LEVEL_AUTOCOMMIT)
            
            with conn.cursor() as cur:
                # Check if the database exists
                cur.execute(f"SELECT 1 FROM pg_catalog.pg_database WHERE datname = %s", (self.db_name,))
                exists = cur.fetchone()
                
                if not exists:
                    bt.logging.debug(f"Creating database {self.db_name}")
                    # Create the database
                    cur.execute(f"CREATE DATABASE {self.db_name}")
                    bt.logging.debug(f"Database {self.db_name} created successfully")
                else:
                    bt.logging.debug(f"Database {self.db_name} already exists")
        
        except psycopg2.Error as e:
            bt.logging.error(f"Error ensuring database exists: {e}")
            raise
        finally:
            if conn:
                conn.close()

    def wait_for_database(self):
        max_retries = 5
        retry_delay = 5  # seconds
        
        for attempt in range(max_retries):
            try:
                with psycopg2.connect(
                    host=self.db_host,
                    port=self.db_port,
                    user=self.db_user,
                    password=self.db_password,
                    database=self.db_name
                ) as conn:
                    with conn.cursor() as cur:
                        cur.execute("SELECT 1")
                        bt.logging.debug("Successfully connected to the database.")
                        return
            except psycopg2.OperationalError:
                if attempt < max_retries - 1:
                    bt.logging.warning(f"Database not ready (attempt {attempt + 1}/{max_retries}). Retrying in {retry_delay} seconds...")
                    time.sleep(retry_delay)
                else:
                    bt.logging.error("Failed to connect to the database after multiple attempts.")
                    raise

    def create_connection_pool(self):
        return SimpleConnectionPool(
            1, self.max_connections,
            host=self.db_host,
            port=self.db_port,
            database=self.db_name,
            user=self.db_user,
            password=self.db_password
        )

    def create_tables(self):
        tables = [
            ("predictions", """
            CREATE TABLE IF NOT EXISTS predictions (
                prediction_id TEXT PRIMARY KEY,
                game_id TEXT,
                miner_uid TEXT,
                prediction_date TEXT,
                predicted_outcome TEXT,
                predicted_odds REAL,
                team_a TEXT,
                team_b TEXT,
                wager REAL,
                team_a_odds REAL,
                team_b_odds REAL,
                tie_odds REAL,
                is_model_prediction BOOLEAN,
                outcome TEXT,
                payout REAL,
                sent_to_site INTEGER DEFAULT 0
            )
            """),
            ("games", """
            CREATE TABLE IF NOT EXISTS games (
                game_id TEXT PRIMARY KEY,
                team_a TEXT,
                team_b TEXT,
                sport TEXT,
                league TEXT,
                create_date TEXT,
                last_update_date TEXT,
                event_start_date TEXT,
                active BOOLEAN,
                outcome TEXT,
                team_a_odds REAL,
                team_b_odds REAL,
                tie_odds REAL,
                can_tie BOOLEAN
            )
            """),
            ("miner_stats", """
            CREATE TABLE IF NOT EXISTS miner_stats (
                miner_hotkey TEXT PRIMARY KEY,
                miner_coldkey TEXT,
                miner_uid TEXT,
                miner_rank INTEGER,
                miner_status TEXT,
                miner_cash REAL,
                miner_current_incentive REAL,
                miner_current_tier INTEGER,
                miner_current_scoring_window INTEGER,
                miner_current_composite_score REAL,
                miner_current_sharpe_ratio REAL,
                miner_current_sortino_ratio REAL,
                miner_current_roi REAL,
                miner_current_clv_avg REAL,
                miner_last_prediction_date TEXT,
                miner_lifetime_earnings REAL,
                miner_lifetime_wager_amount REAL,
                miner_lifetime_profit REAL,
                miner_lifetime_predictions INTEGER,
                miner_lifetime_wins INTEGER,
                miner_lifetime_losses INTEGER,
                miner_win_loss_ratio REAL
            )
            """),
            ("model_params", """
            CREATE TABLE IF NOT EXISTS model_params (
                miner_uid TEXT PRIMARY KEY,
                model_on BOOLEAN,
                wager_distribution_steepness INTEGER,
                fuzzy_match_percentage INTEGER,
                minimum_wager_amount FLOAT,
                max_wager_amount FLOAT,
                top_n_games INTEGER
            )
            """),
            ("miner_active", """
            CREATE TABLE IF NOT EXISTS miner_active (
                miner_uid TEXT PRIMARY KEY,
                last_active_timestamp TIMESTAMP DEFAULT CURRENT_TIMESTAMP
            )
            """)
        ]
        
        for table_name, create_query in tables:
            try:
                self.execute_query(create_query)
                bt.logging.debug(f"Created table: {table_name}")
            except Exception as e:
                bt.logging.error(f"Error creating table {table_name}: {e}")

    def initialize_default_model_params(self, miner_uid):
        if not miner_uid or miner_uid == "default":
            return
        
        bt.logging.info(f"Initializing default model params for miner: {miner_uid}")
        self.ensure_model_params_table_exists()
        self.ensure_miner_params_exist(miner_uid)

    def ensure_model_params_table_exists(self):
        query = """
        CREATE TABLE IF NOT EXISTS model_params (
            id TEXT PRIMARY KEY,
            model_on BOOLEAN,
            wager_distribution_steepness INTEGER,
            fuzzy_match_percentage INTEGER,
            minimum_wager_amount FLOAT,
            max_wager_amount FLOAT,
            top_n_games INTEGER
        )
        """
        self.execute_query(query)

    def ensure_miner_params_exist(self, miner_uid):
        if not miner_uid or miner_uid == "default":
            return
        
        default_params = {
            'model_on': False,
            'wager_distribution_steepness': 1,
            'fuzzy_match_percentage': 80,
            'minimum_wager_amount': 1.0,
            'max_wager_amount': 100.0,
            'top_n_games': 10
        }
        
        query = "SELECT * FROM model_params WHERE id = %s"
        result = self.execute_query(query, (miner_uid,))
        
        if not result:
            insert_query = """
            INSERT INTO model_params (
                id, model_on, wager_distribution_steepness, fuzzy_match_percentage,
                minimum_wager_amount, max_wager_amount, top_n_games
            ) VALUES (%s, %s, %s, %s, %s, %s, %s)
            """
            self.execute_query(insert_query, (miner_uid, *default_params.values()))

    def get_model_params(self, miner_id):
        query = "SELECT * FROM model_params WHERE id = %s"
        result = self.execute_query(query, (miner_id,))
        return result[0] if result else None

    def update_model_params(self, miner_uid, params):
        query = """
        UPDATE model_params SET
            model_on = %s,
            wager_distribution_steepness = %s,
            fuzzy_match_percentage = %s,
            minimum_wager_amount = %s,
            max_wager_amount = %s,
            top_n_games = %s
        WHERE id = %s
        """
        self.execute_query(query, (*params.values(), miner_uid))

    def execute_query(self, query, params=None):
        # print(f"DatabaseManager: Executing query: {query}")
        # print(f"DatabaseManager: Query parameters: {params}")
        try:
            with self.connection_pool.getconn() as conn:
                with conn.cursor(cursor_factory=RealDictCursor) as cur:
                    cur.execute(query, params)
                    if query.strip().upper().startswith("SELECT"):
                        result = cur.fetchall()
                    else:
                        result = cur.rowcount
                        conn.commit()
                    # print(f"DatabaseManager: Query result: {result}")
                    return result
        except Exception as e:
            # print(f"DatabaseManager: Error executing query: {str(e)}")
            # print(f"DatabaseManager: Traceback: {traceback.format_exc()}")
            raise
        finally:
            self.connection_pool.putconn(conn)

    def execute_batch(self, query, params_list):
        conn, cur = None, None
        try:
            conn = self.connection_pool.getconn()
            cur = conn.cursor(cursor_factory=RealDictCursor)
            bt.logging.debug(f"Executing batch query: {query}")
            bt.logging.debug(f"Number of parameter sets: {len(params_list)}")
            
            cur.executemany(query, params_list)
            conn.commit()
            bt.logging.debug("Batch query executed successfully")
        except Exception as e:
            if conn:
                conn.rollback()
            bt.logging.error(f"Error in execute_batch: {str(e)}")
            bt.logging.error(f"Query: {query}")
            bt.logging.error(f"Params: {params_list}")
            bt.logging.error(f"Traceback: {traceback.format_exc()}")
            raise
        finally:
            if cur:
                cur.close()
            if conn:
                self.connection_pool.putconn(conn)

    def close(self):
        self.connection_pool.closeall()

    def ensure_miner_active_table_exists(self):
        query = """
        CREATE TABLE IF NOT EXISTS miner_active (
            miner_uid TEXT PRIMARY KEY,
            last_active_timestamp TIMESTAMP DEFAULT CURRENT_TIMESTAMP
        )
        """
        self.execute_query(query)
    def update_miner_activity(self, miner_uid):
        query = """
        INSERT INTO miner_active (miner_uid, last_active_timestamp)
        VALUES (%s, CURRENT_TIMESTAMP AT TIME ZONE 'UTC')
        ON CONFLICT (miner_uid) DO UPDATE
        SET last_active_timestamp = CURRENT_TIMESTAMP AT TIME ZONE 'UTC'
        """
        self.execute_query(query, (miner_uid,))

    def is_miner_active(self, miner_uid):
        query = """
        SELECT COUNT(*) FROM miner_active
        WHERE miner_uid = %s AND last_active_timestamp > NOW() - INTERVAL '5 minutes'
        """
        result = self.execute_query(query, (miner_uid,))
        return result[0]['count'] > 0 if result else False

    def ensure_miner_model_params(self, miner_uid):
        query = "SELECT * FROM model_params WHERE id = %s"
        result = self.execute_query(query, (miner_uid,))
        
        if not result:
            default_params = {
                'model_on': False,
                'wager_distribution_steepness': 1,
                'fuzzy_match_percentage': 80,
                'minimum_wager_amount': 1.0,
                'max_wager_amount': 100.0,
                'top_n_games': 10
            }
            insert_query = """
            INSERT INTO model_params (
                id, model_on, wager_distribution_steepness, fuzzy_match_percentage,
                minimum_wager_amount, max_wager_amount, top_n_games
            ) VALUES (%s, %s, %s, %s, %s, %s, %s)
            """
            self.execute_query(insert_query, (miner_uid, *default_params.values()))
            bt.logging.info(f"Created default model parameters for miner: {miner_uid}")

    def remove_default_rows(self):
        bt.logging.info("Checking and removing default rows from all tables")
        tables = {
            'predictions': 'minerID',
            'games': 'gameID',
            'miner_stats': 'miner_hotkey',
            'model_params': 'id',
            'miner_active': 'miner_uid'
        }
        
        for table, id_column in tables.items():
            query = f"""
            DELETE FROM {table}
<<<<<<< HEAD
            WHERE {id_column} = 'default' OR {id_column} IS NULL
            """
=======
            WHERE {id_column} IS NULL
            """
            if table != 'model_params':
                query += f" OR {id_column} = 'default'"
            
>>>>>>> 475fe474
            if table == 'miner_stats':
                query = f"""
                DELETE FROM {table}
                WHERE {id_column} = 'default'
                """
            try:
                rows_deleted = self.execute_query(query)
                if rows_deleted > 0:
                    bt.logging.info(f"Removed {rows_deleted} default or NULL row(s) from {table}")
            except Exception as e:
                bt.logging.error(f"Error removing default or NULL rows from {table}: {str(e)}")<|MERGE_RESOLUTION|>--- conflicted
+++ resolved
@@ -1,6 +1,9 @@
 import psycopg2
 from psycopg2.extras import RealDictCursor
 from psycopg2.pool import SimpleConnectionPool
+import warnings
+from eth_utils.exceptions import ValidationError
+warnings.filterwarnings("ignore", message="Network .* does not have a valid ChainId.*")
 import warnings
 from eth_utils.exceptions import ValidationError
 warnings.filterwarnings("ignore", message="Network .* does not have a valid ChainId.*")
@@ -30,6 +33,7 @@
         bt.logging.debug(f"Creating tables")
         self.create_tables()
         bt.logging.debug("DatabaseManager initialization complete")
+        self.remove_default_rows()
         self.remove_default_rows()
 
     def check_root_user(self):
@@ -369,16 +373,8 @@
         for table, id_column in tables.items():
             query = f"""
             DELETE FROM {table}
-<<<<<<< HEAD
             WHERE {id_column} = 'default' OR {id_column} IS NULL
             """
-=======
-            WHERE {id_column} IS NULL
-            """
-            if table != 'model_params':
-                query += f" OR {id_column} = 'default'"
-            
->>>>>>> 475fe474
             if table == 'miner_stats':
                 query = f"""
                 DELETE FROM {table}
