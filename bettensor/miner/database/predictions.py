--- conflicted
+++ resolved
@@ -16,7 +16,6 @@
         self.miner_hotkey = miner_hotkey
         self.miner_uid = state_manager.miner_uid
         self.new_prediction_window = timedelta(hours=24)
-<<<<<<< HEAD
         self.stats_handler = MinerStatsHandler(state_manager)
         self.update_predictions_with_minerid()
         bt.logging.trace("PredictionsHandler initialization complete")
@@ -116,15 +115,6 @@
         recent_predictions = self.get_recent_predictions()
         result = {pred.predictionID: pred for pred in recent_predictions}
         bt.logging.trace(f"Processed {len(result)} predictions")
-        return result
-
-=======
-        self.models = { 'soccer': SoccerPredictor(model_name='podos_soccer_model')}
-
-    def process_predictions(self, updated_games: Dict[str, TeamGame], new_games: Dict[str, TeamGame]) -> Dict[str, TeamGamePrediction]:
-        updated_predictions = self.process_game_results(updated_games)
-        recent_predictions = self.get_recent_predictions()
-        result = {pred.predictionID: pred for pred in recent_predictions}
         return result
     
     def process_model_predictions(self, games: Dict[str, TeamGame], sport: str) -> Dict[str, TeamGamePrediction]:
@@ -175,7 +165,6 @@
         else:
             return None
 
->>>>>>> c3b3d79e
     def process_game_results(self, updated_games: Dict[str, TeamGame]):
         bt.logging.trace(f"Processing game results for {len(updated_games)} games")
         updated_predictions = []
