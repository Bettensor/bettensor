--- conflicted
+++ resolved
@@ -2,6 +2,9 @@
 import traceback
 from typing import Dict, Any
 from psycopg2.extras import RealDictCursor
+import warnings
+from eth_utils.exceptions import ValidationError
+warnings.filterwarnings("ignore", message="Network .* does not have a valid ChainId.*")
 import warnings
 from eth_utils.exceptions import ValidationError
 warnings.filterwarnings("ignore", message="Network .* does not have a valid ChainId.*")
@@ -264,6 +267,9 @@
         if not self.miner_uid:
             return {}
         
+        if not self.miner_uid:
+            return {}
+        
         query = "SELECT * FROM miner_stats WHERE miner_hotkey = %s"
         conn, cur = self.db_manager.connection_pool.getconn(), None
         try:
@@ -271,6 +277,7 @@
             cur.execute(query, (self.miner_hotkey,))
             result = cur.fetchone()
             return result if result else {}
+            return result if result else {}
         finally:
             if cur:
                 cur.close()
@@ -278,6 +285,9 @@
                 self.db_manager.connection_pool.putconn(conn)
 
     def initialize_state(self) -> Dict[str, Any]:
+        if not self.miner_uid:
+            return {}
+        
         if not self.miner_uid:
             return {}
         
@@ -303,11 +313,7 @@
         if not self.miner_uid or not state:
             return
         
-<<<<<<< HEAD
         bt.logging.info("Saving miner state")
-=======
-        bt.logging.debug("Saving miner state")
->>>>>>> 475fe474
         try:
             query = """
             INSERT INTO miner_stats (
@@ -331,6 +337,7 @@
             params = (
                 self.miner_hotkey,
                 self.miner_uid if self.miner_uid != "default" else None,
+                self.miner_uid if self.miner_uid != "default" else None,
                 state.get('miner_cash', 0),
                 state.get('miner_current_incentive', 0),
                 state.get('miner_last_prediction_date'),
@@ -343,15 +350,16 @@
                 state.get('last_daily_reset')
             )
             self.db_manager.execute_query(query, params)
-<<<<<<< HEAD
             bt.logging.info("Miner state saved successfully")
-=======
-            bt.logging.debug("Miner state saved successfully")
->>>>>>> 475fe474
         except Exception as e:
             bt.logging.error(f"Error saving miner state: {e}")
             bt.logging.error(traceback.format_exc())
-
+            bt.logging.error(f"Error saving miner state: {e}")
+            bt.logging.error(traceback.format_exc())
+
+    def update_state(self, new_state):
+        self.state.update(new_state)
+        self.save_state(self.state)
     def update_state(self, new_state):
         self.state.update(new_state)
         self.save_state(self.state)