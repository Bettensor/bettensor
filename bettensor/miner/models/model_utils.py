--- conflicted
+++ resolved
@@ -30,13 +30,9 @@
 
     def get_HFmodel(self, model_name):
         try:
-<<<<<<< HEAD
-            model = PodosTransformer.from_pretrained(f"Bettensor/{model_name}").to(self.device)
-=======
             import warnings
             warnings.filterwarnings("ignore", message="enable_nested_tensor is True, but self.use_nested_tensor is False because encoder_layer.self_attn.batch_first was not True")
             model = PodosTransformer.from_pretrained(f"Bettensor/{model_name}").to(self.device);
->>>>>>> c3b3d79e
             return model
         except Exception as e:
             print(f"Error pulling huggingface model: {e}")
