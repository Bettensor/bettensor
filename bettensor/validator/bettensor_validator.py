--- conflicted
+++ resolved
@@ -932,56 +932,4 @@
         return await self.loop.run_in_executor(self.thread_executor, fn)
 
     async def set_weights(self):
-<<<<<<< HEAD
-        await self.weight_setter.set_weights(self.db_path)
-=======
-        bt.logging.info("Entering set_weights method")
-        # Calculate miner scores and normalize weights as before
-        earnings = self.calculate_miner_scores()
-        weights = torch.nn.functional.normalize(earnings, p=1.0, dim=0)
-        bt.logging.info(f"Normalized weights: {weights}")
-
-        # Check stake
-        uid = self.metagraph.hotkeys.index(self.wallet.hotkey.ss58_address)
-        stake = float(self.metagraph.S[uid])
-        if stake < 1000.0:
-            bt.logging.error("Insufficient stake. Failed in setting weights.")
-            return False
-
-        if self.subtensor is None:
-            bt.logging.warning("Subtensor is None. Attempting to reinitialize...")
-            self.subtensor = await self.initialize_connection()
-            if self.subtensor is None:
-                bt.logging.error("Failed to reinitialize subtensor. Cannot set weights.")
-                return False
-
-        try:
-            bt.logging.info("Attempting to set weights with 120 second timeout")
-            result = await asyncio.wait_for(
-                self.run_sync_in_async(lambda: self.subtensor.set_weights(
-                    netuid=self.neuron_config.netuid,
-                    wallet=self.wallet,
-                    uids=self.metagraph.uids,
-                    weights=weights,
-                    wait_for_inclusion=False,
-                    wait_for_finalization=True,
-                )),
-                timeout=120  # 120 second timeout
-            )
-            bt.logging.trace(f"Set weights result: {result}")
-            
-            if isinstance(result, tuple) and len(result) >= 1:
-                success = result[0]
-                if success:
-                    bt.logging.info("Successfully set weights.")
-                    return True
-            else:
-                bt.logging.warning(f"Unexpected result format in setting weights: {result}")
-        except asyncio.TimeoutError:
-            bt.logging.error("Timeout occurred while setting weights (120 seconds elapsed).")
-        except Exception as e:
-            bt.logging.error(f"Error setting weights: {str(e)}")
-        
-        bt.logging.error("Failed to set weights.")
-        return False
->>>>>>> d28ea6e7
+x        await self.weight_setter.set_weights(self.db_path)