--- conflicted
+++ resolved
@@ -1018,41 +1018,6 @@
         NUM_RETRIES = 3 
         for i in range(NUM_RETRIES):
             bt.logging.info(f"Attempting to set weights, attempt {i+1} of {NUM_RETRIES}")
-<<<<<<< HEAD
-            result = self.subtensor.set_weights(
-                netuid=self.neuron_config.netuid,  # subnet to set weights on
-                wallet=self.wallet,  # wallet to sign set weights using hotkey
-                uids=self.metagraph.uids,  # uids of the miners to set weights for
-                weights=weights,  # weights to set for the miners
-                wait_for_inclusion=False,
-                wait_for_finalization=False,
-            )
-            bt.logging.trace(f"result: {result}")
-            
-            if isinstance(result, tuple) and len(result) >= 1:
-                success = result[0]
-                if success:
-                    bt.logging.info("Successfully set weights.")
-                    bt.logging.info(f"Weights: {weights}")
-                    return
-        else:
-            NUM_RETRIES = 3 
-            for i in range(NUM_RETRIES):
-                bt.logging.info(f"Attempting to set weights, attempt {i+1} of {NUM_RETRIES}")
-                result = self.subtensor.set_weights(
-                    netuid=self.neuron_config.netuid,  # subnet to set weights on
-                    wallet=self.wallet,  # wallet to sign set weights using hotkey
-                    uids=self.metagraph.uids,  # uids of the miners to set weights for
-                    weights=weights,  # weights to set for the miners
-                    wait_for_inclusion=False,
-                    wait_for_finalization=False,
-                )
-            bt.logging.info(f"Printing weights: {weights}")
-            if result:
-                bt.logging.info("Successfully set weights.")
-            else:
-                bt.logging.warning(f"Unexpected result format in setting weights: {result}")
-=======
             try:
                 result = await asyncio.wait_for(
                     self.run_sync_in_async(lambda: self.subtensor.set_weights(
@@ -1078,7 +1043,6 @@
                 bt.logging.error("Timeout occurred while setting weights.")
             except Exception as e:
                 bt.logging.error(f"Error setting weights: {str(e)}")
->>>>>>> 8f119be2
             
             if i < NUM_RETRIES - 1:
                 await asyncio.sleep(1)  # Wait before retrying
