from argparse import ArgumentParser
import bittensor as bt
import json
from typing import Tuple
import sqlite3
import os
import sys
import torch
from copy import deepcopy
import copy
from datetime import datetime, timedelta, timezone
from bettensor.protocol import TeamGamePrediction
import uuid
from pathlib import Path
from os import path, rename
import requests
import time
from dotenv import load_dotenv
import os
import asyncio
import concurrent.futures
import math
import numpy as np
import torch
from bettensor.utils.weights_functions import WeightSetter
from bettensor.utils.api_client import APIClient

# Get the current file's directory
current_dir = os.path.dirname(os.path.abspath(__file__))

# Get the parent directory
parent_dir = os.path.dirname(current_dir)

# Get the grandparent directory
grandparent_dir = os.path.dirname(parent_dir)

# Get the great grandparent directory
great_grandparent_dir = os.path.dirname(grandparent_dir)

# Add parent, grandparent, and great grandparent directories to sys.path
sys.path.append(parent_dir)
sys.path.append(grandparent_dir)
sys.path.append(great_grandparent_dir)
from base.neuron import BaseNeuron
from dotenv import load_dotenv


class BettensorValidator(BaseNeuron):
    default_db_path = "data/validator.db"

    def __init__(self, parser: ArgumentParser):
        super().__init__(parser=parser, profile="validator")
        parser.add_argument(
            "--db",
            type=str,
            default=self.default_db_path,
            help="Path to the validator database",
        )

        # Check if the arguments are already defined before adding them
        if not any(arg.dest == 'subtensor.network' for arg in parser._actions):
            parser.add_argument('--subtensor.network', type=str, help="The subtensor network to connect to")
        if not any(arg.dest == 'netuid' for arg in parser._actions):
            parser.add_argument('--netuid', type=int, help="The network UID")
        if not any(arg.dest == 'wallet.name' for arg in parser._actions):
            parser.add_argument('--wallet.name', type=str, help="The name of the wallet to use")
        if not any(arg.dest == 'wallet.hotkey' for arg in parser._actions):
            parser.add_argument('--wallet.hotkey', type=str, help="The hotkey of the wallet to use")
        if not any(arg.dest == 'logging.trace' for arg in parser._actions):
            parser.add_argument('--logging.trace', action='store_true', help="Enable trace logging")
        if not any(arg.dest == 'logging.debug' for arg in parser._actions):
            parser.add_argument('--logging.debug', action='store_true', help="Enable debug logging")
        if not any(arg.dest == 'logging.info' for arg in parser._actions):
            parser.add_argument('--logging.info', action='store_true', help="Enable info logging")
        if not any(arg.dest == 'subtensor.chain_endpoint' for arg in parser._actions):
            parser.add_argument('--subtensor.chain_endpoint', type=str, help="subtensor endpoint")

        args = parser.parse_args()

        self.timeout = 12
        self.neuron_config = None
        self.wallet = None
        self.dendrite = None
        self.metagraph = None
        self.scores = None
        self.hotkeys = None
        self.subtensor = None
        self.miner_responses = None
        self.max_targets = None
        self.target_group = None
        self.blacklisted_miner_hotkeys = None
        self.load_validator_state = None
        self.data_entry = None
        self.uid = None
        self.last_stats_update = datetime.now(timezone.utc).date() - timedelta(days=1)
        self.loop = asyncio.get_event_loop()
        self.thread_executor = concurrent.futures.ThreadPoolExecutor(thread_name_prefix='asyncio')
        self.axon_port = getattr(args, 'axon.port', None) 
        self.db_path = "data/validator.db"
        self.api_hosts = {
            "baseball": "api-baseball.p.rapidapi.com",
            "soccer": "api-football-v1.p.rapidapi.com",
        }

        load_dotenv()  # take environment variables from .env.
        self.rapid_api_key = os.getenv("RAPID_API_KEY")
        self.api_client = APIClient(self.rapid_api_key)

<<<<<<< HEAD
        self.weight_setter = None
=======
        
>>>>>>> f76e98c8

    def apply_config(self, bt_classes) -> bool:
        """applies the configuration to specified bittensor classes"""
        try:
            self.neuron_config = self.config(bt_classes=bt_classes)
        except AttributeError as e:
            bt.logging.error(f"unable to apply validator configuration: {e}")
            raise AttributeError from e
        except OSError as e:
            bt.logging.error(f"unable to create logging directory: {e}")
            raise OSError from e

        return True

    async def initialize_connection(self):
        if self.subtensor is None:
            try:
                self.subtensor = bt.subtensor(config=self.neuron_config)
                bt.logging.info(f"Connected to {self.neuron_config.subtensor.network} network")
            except Exception as e:
                bt.logging.error(f"Failed to initialize subtensor: {str(e)}")
                self.subtensor = None
        return self.subtensor

    def print_chain_endpoint(self):
        if self.subtensor:
            bt.logging.info(f"Current chain endpoint: {self.subtensor.chain_endpoint}")
        else:
            bt.logging.info("Subtensor is not initialized yet.")

    async def get_subtensor(self):
        if self.subtensor is None:
            self.subtensor = await self.initialize_connection()
        return self.subtensor

    async def sync_metagraph(self):
        subtensor = await self.get_subtensor()
        self.metagraph.sync(subtensor=subtensor, lite=True)
        return self.metagraph

    def check_vali_reg(self, metagraph, wallet, subtensor) -> bool:
        """validates the validator has registered correctly"""
        if wallet.hotkey.ss58_address not in metagraph.hotkeys:
            bt.logging.error(
                f"your validator: {wallet} is not registered to chain connection: {subtensor}. run btcli register and try again"
            )
            return False

        return True

    def setup_bittensor_objects(
        self, neuron_config
    ) -> Tuple[bt.wallet, bt.subtensor, bt.dendrite, bt.metagraph]:
        """sets up the bittensor objects"""
        try:
            wallet = bt.wallet(config=neuron_config)
            subtensor = bt.subtensor(config=neuron_config)
            dendrite = bt.dendrite(wallet=wallet)
            metagraph = subtensor.metagraph(neuron_config.netuid)
        except AttributeError as e:
            bt.logging.error(f"unable to setup bittensor objects: {e}")
            raise AttributeError from e

        self.hotkeys = copy.deepcopy(metagraph.hotkeys)

        return wallet, subtensor, dendrite, metagraph

    def initialize_database(self):
        conn = self.connect_db()
        cursor = conn.cursor()
        
        try:
            # Create the daily_miner_stats table if it doesn't exist
            cursor.execute("""
                CREATE TABLE IF NOT EXISTS daily_miner_stats (
                    date DATE,
                    minerId TEXT,
                    total_predictions INT,
                    correct_predictions INT,
                    total_wager REAL,
                    total_earnings REAL,
                    PRIMARY KEY (date, minerId)
                )
            """)
            
            conn.commit()
            bt.logging.info("Daily miner stats table initialized successfully")
        except Exception as e:
            bt.logging.error(f"Error initializing database: {e}")
            conn.rollback()
        finally:
            conn.close()

    def serve_axon(self):
        """Serve the axon to the network"""
        bt.logging.info("Serving axon...")
        
        self.axon = bt.axon(wallet=self.wallet)

        self.axon.serve(netuid=self.neuron_config.netuid, subtensor=self.subtensor)

    def initialize_neuron(self) -> bool:
        """initializes the neuron

        Args:
            none

        Returns:
            bool:
                a boolean value indicating success/failure of the initialization
        Raises:
            AttributeError:
                AttributeError is raised if the neuron initialization failed
            IndexError:
                IndexError is raised if the hotkey cannot be found from the metagraph
        """
        bt.logging(config=self.neuron_config, logging_dir=self.neuron_config.full_path)
        bt.logging.info(
            f"initializing validator for subnet: {self.neuron_config.netuid} on network: {self.neuron_config.subtensor.chain_endpoint} with config: {self.neuron_config}"
        )

        # setup the bittensor objects
        wallet, subtensor, dendrite, metagraph = self.setup_bittensor_objects(
            self.neuron_config
        )

        bt.logging.info(
            f"bittensor objects initialized:\nmetagraph: {metagraph}\nsubtensor: {subtensor}\nwallet: {wallet}"
        )

        # validate that the validator has registered to the metagraph correctly
        if not self.validator_validation(metagraph, wallet, subtensor):
            raise IndexError("unable to find validator key from metagraph")

        # get the unique identity (uid) from the network
        validator_uid = metagraph.hotkeys.index(wallet.hotkey.ss58_address)

        self.uid = validator_uid
        bt.logging.info(f"validator is running with uid: {validator_uid}")

        self.wallet = wallet
        self.subtensor = subtensor
        self.dendrite = dendrite
        self.metagraph = metagraph

        # read command line arguments and perform actions based on them
        args = self._parse_args(parser=self.parser)

        if args:
            if args.load_state == "False":
                self.load_validator_state = False
            else:
                self.load_validator_state = True

            if self.load_validator_state:
                self.load_state()
            else:
                self.init_default_scores()

            if args.max_targets:
                self.max_targets = args.max_targets
            else:
                self.max_targets = 256
            self.db_path = args.db
        else:
            # setup initial scoring weights
            self.init_default_scores()
            self.max_targets = 256
            self.db_path = self.default_db_path

        self.target_group = 0

        # self.miner_stats = MinerStatsHandler(self.db_path, "validator")
        self.create_table()

        self.weight_setter = WeightSetter(
            metagraph=self.metagraph,
            wallet=self.wallet,
            subtensor=self.subtensor,
            neuron_config=self.neuron_config,
            loop=self.loop,
            thread_executor=self.thread_executor,
            db_path=self.db_path
        )

        self.weight_setter.update_all_daily_stats()
        return True

    def _parse_args(self, parser):
        """parses the command line arguments"""
        return parser.parse_args()

    def calculate_total_wager(self, cursor, minerId, event_start_date, exclude_id=None):
        """calculates the total wager for a given miner and event start date"""
        query = """
            SELECT p.wager 
            FROM predictions p
            JOIN game_data g ON p.teamGameId = g.id
            WHERE p.minerId = ? AND DATE(g.eventStartDate) = DATE(?)
        """
        params = (minerId, event_start_date)

        if exclude_id:
            query += " AND p.teamGameId != ?"
            params += (exclude_id,)

        cursor.execute(query, params)
        wagers = cursor.fetchall()
        total_wager = sum([w[0] for w in wagers])

        return total_wager

    def validator_validation(self, metagraph, wallet, subtensor) -> bool:
        """this method validates the validator has registered correctly"""
        if wallet.hotkey.ss58_address not in metagraph.hotkeys:
            bt.logging.error(
                f"your validator: {wallet} is not registered to chain connection: {subtensor}. run btcli register and try again"
            )
            return False

        return True

    def insert_predictions(self, processed_uids, predictions):
        """
        Inserts new predictions into the database

        Args:
        processed_uids: list of uids that have been processed
        predictions: a dictionary with uids as keys and TeamGamePrediction objects as values
        """
        conn = self.connect_db()
        cursor = conn.cursor()
        current_time = datetime.utcnow().replace(tzinfo=timezone.utc).isoformat()

        # Get today's date in UTC
        today_utc = datetime.now(timezone.utc).date().isoformat()

        for uid, prediction_dict in predictions.items():
            for predictionID, res in prediction_dict.items():
                if int(uid) not in processed_uids:
                    bt.logging.info(f"UID {uid} not processed, skipping")
                    continue

                # Get today's date in UTC
                today_utc = datetime.now(timezone.utc).isoformat()

                hotkey = self.metagraph.hotkeys[int(uid)]
                predictionID = res.predictionID
                teamGameID = res.teamGameID
                minerId = hotkey
                predictionDate = today_utc
                predictedOutcome = res.predictedOutcome
                wager = res.wager

                # Check if the predictionID already exists
                cursor.execute(
                    "SELECT COUNT(*) FROM predictions WHERE predictionID = ?",
                    (predictionID,),
                )
                if cursor.fetchone()[0] > 0:
                    bt.logging.debug(
                        f"Prediction {predictionID} already exists, skipping."
                    )
                    continue

                query = "SELECT sport, league, eventStartDate, teamA, teamB, teamAodds, teamBodds, tieOdds, outcome FROM game_data WHERE externalId = ?"
                cursor.execute(query, (teamGameID,))
                result = cursor.fetchone()

                if not result:
                    continue

                (
                    sport,
                    league,
                    event_start_date,
                    teamA,
                    teamB,
                    teamAodds,
                    teamBodds,
                    tieOdds,
                    outcome,
                ) = result

                # Convert predictedOutcome to numeric value
                if predictedOutcome == teamA:
                    predictedOutcome = 0
                elif predictedOutcome == teamB:
                    predictedOutcome = 1
                elif predictedOutcome.lower() == "tie":
                    predictedOutcome = 2
                else:
                    bt.logging.debug(
                        f"Invalid predictedOutcome: {predictedOutcome}. Skipping this prediction."
                    )
                    continue

                # Check if the game has already started
                if current_time >= event_start_date:
                    bt.logging.debug(
                        f"Prediction not inserted: game {teamGameID} has already started."
                    )
                    continue

                # Calculate total wager for the date
                cursor.execute(
                    """
                    SELECT SUM(wager) FROM predictions
                    WHERE minerID = ? AND DATE(predictionDate) = DATE(?)
                """,
                    (minerId, predictionDate),
                )
                total_wager = cursor.fetchone()[0] or 0
                total_wager += wager

                if total_wager > 1000:
                    bt.logging.debug(
                        f"Total wager for the date exceeds $1000. Skipping this prediction."
                    )
                    continue

                # Insert new prediction
                cursor.execute(
                    """
                    INSERT INTO predictions (predictionID, teamGameID, minerID, predictionDate, predictedOutcome, teamA, teamB, wager, teamAodds, teamBodds, tieOdds, canOverwrite, outcome)
                    VALUES (?, ?, ?, ?, ?, ?, ?, ?, ?, ?, ?, ?, ?)
                """,
                    (
                        predictionID,
                        teamGameID,
                        minerId,
                        predictionDate,
                        predictedOutcome,
                        teamA,
                        teamB,
                        wager,
                        teamAodds,
                        teamBodds,
                        tieOdds,
                        False,
                        outcome,
                    ),
                )

        # Commit changes and close the connection
        conn.commit()
        conn.close()

    def connect_db(self):
        """connects to the sqlite database"""
        return sqlite3.connect(self.db_path)

    def create_table(self):
        """creates the predictions table if it doesn't exist"""
        conn = self.connect_db()
        c = conn.cursor()

        # create table if it doesn't exist
        c.execute(
            """
        CREATE TABLE IF NOT EXISTS predictions (
            predictionID TEXT,
            teamGameID TEXT,
            minerId TEXT,
            predictionDate TEXT,
            predictedOutcome TEXT,
            teamA TEXT,
            teamB TEXT,
            wager REAL,
            teamAodds REAL,
            teamBodds REAL,
            tieOdds REAL,
            canOverwrite BOOLEAN,
            outcome TEXT,
            sent_to_site INTEGER DEFAULT 0
        )
        """
        )

        # commit the changes and close the connection
        conn.commit()
        conn.close()

    def process_prediction(
        self, processed_uids: torch.tensor, predictions: list
    ) -> list:
        """
        processes responses received by miners

        Args:
            processed_uids: list of uids that have been processed
            predictions: list of deserialized synapses
        """

        predictions_dict = {}

        for synapse in predictions:
            # ensure synapse has at least 3 elements
            if len(synapse) >= 3:
                prediction_data = synapse[0]
                prediction_dict: TeamGamePrediction = synapse[1]
                metadata = synapse[2]

                if metadata and hasattr(metadata, "neuron_uid"):
                    uid = metadata.neuron_uid

                    # ensure prediction_dict is not none before adding it to predictions_dict
                    if prediction_dict is not None and any(prediction_dict.values()):
                        predictions_dict[uid] = prediction_dict
                    else:
                        bt.logging.trace(
                            f"prediction from miner {uid} is none and will be skipped."
                        )
                else:
                    bt.logging.warning(
                        "metadata is missing or does not contain neuron_uid."
                    )
            else:
                bt.logging.warning(
                    "synapse data is incomplete or not in the expected format."
                )

        self.create_table()
        self.insert_predictions(processed_uids, predictions_dict)

    def add_new_miners(self):
        """
        adds new miners to the database, if there are new hotkeys in the metagraph
        """
        if self.hotkeys:
            uids_with_stake = self.metagraph.total_stake >= 0.0
            for i, hotkey in enumerate(self.metagraph.hotkeys):
                if (hotkey not in self.hotkeys) and (i not in uids_with_stake):
                    coldkey = self.metagraph.coldkeys[i]

                    if self.miner_stats.init_miner_row(hotkey, coldkey, i):
                        bt.logging.info(f"added new miner to the database: {hotkey}")
                    else:
                        bt.logging.error(
                            f"failed to add new miner to the database: {hotkey}"
                        )

    def check_hotkeys(self):
        """checks if some hotkeys have been replaced in the metagraph"""
        if self.hotkeys:
            # check if known state len matches with current metagraph hotkey lengt
            if len(self.hotkeys) == len(self.metagraph.hotkeys):
                current_hotkeys = self.metagraph.hotkeys
                for i, hotkey in enumerate(current_hotkeys):
                    if self.hotkeys[i] != hotkey:
                        bt.logging.debug(
                            f"index '{i}' has mismatching hotkey. old hotkey: '{self.hotkeys[i]}', new hotkey: '{hotkey}. resetting score to 0.0"
                        )
                        bt.logging.debug(f"score before reset: {self.scores[i]}")
                        self.scores[i] = 0.0
                        bt.logging.debug(f"score after reset: {self.scores[i]}")
            else:
                # TODO: Here, instead of resetting to default scores, we should just 
                bt.logging.info(
                    f"init default scores because of state and metagraph hotkey length mismatch. expected: {len(self.metagraph.hotkeys)} had: {len(self.hotkeys)}"
                )
                self.init_default_scores()

            self.hotkeys = copy.deepcopy(self.metagraph.hotkeys)
        else:
            self.hotkeys = copy.deepcopy(self.metagraph.hotkeys)

    def init_default_scores(self):
        """Initialize default scores for all miners in the network. This method is
        used to reset the scores in case of an internal error"""

        bt.logging.info("initiating validator with default scores for all miners")
        
        if self.metagraph is None or self.metagraph.S is None:
            bt.logging.error("Metagraph or metagraph.S is not initialized")
            self.scores = torch.zeros(1, dtype=torch.float32)
        else:
            # Convert numpy array to PyTorch tensor
            metagraph_S_tensor = torch.from_numpy(self.metagraph.S).float()
            self.scores = torch.zeros_like(metagraph_S_tensor, dtype=torch.float32)
        
        bt.logging.info(f"validation weights have been initialized: {self.scores}")

    def evaluate_miner(self, minerId):
        """evaluates the performance of a miner

        Args:
            minerId: id of the miner to evaluate
        """
        # fetch data from predictions table for the specified minerId
        cursor.execute(
            """
        SELECT predictions.id, predictions.teamGameId, predictions.predictedOutcome, teamGame.outcome
        FROM predictions
        JOIN teamGame ON predictions.teamGameId = teamGame.id
        WHERE predictions.minerId = ?
        """,
            (miner_id,),
        )

        # update the predictionCorrect column based on the comparison
        for row in cursor.fetchall():
            prediction_id, team_game_id, predicted_outcome, actual_outcome = row
            prediction_correct = 1 if predicted_outcome == actual_outcome else 0
            cursor.execute(
                """
            UPDATE predictions
            SET predictionCorrect = ?
            WHERE id = ?
            """,
                (prediction_correct, prediction_id),
            )

        # commit the changes
        conn.commit()
        conn.close()

    def save_state(self):
        """saves the state of the validator to a file"""
        bt.logging.info("saving validator state")

        # save the state of the validator to file
        torch.save(
            {
                "step": self.step,
                "scores": self.scores,
                "hotkeys": self.hotkeys,
                "last_updated_block": self.last_updated_block,
                "blacklisted_miner_hotkeys": self.blacklisted_miner_hotkeys,
            },
            self.base_path + "/state.pt",
        )

        bt.logging.debug(
            f"saved the following state to a file: step: {self.step}, scores: {self.scores}, hotkeys: {self.hotkeys}, last_updated_block: {self.last_updated_block}, blacklisted_miner_hotkeys: {self.blacklisted_miner_hotkeys}"
        )

    def reset_validator_state(self, state_path):
        """inits the default validator state. should be invoked only
        when an exception occurs and the state needs to reset"""

        # rename current state file in case manual recovery is needed
        rename(
            state_path,
            f"{state_path}-{int(datetime.now().timestamp())}.autorecovery",
        )

        self.init_default_scores()
        self.step = 0
        self.last_updated_block = 0
        self.hotkeys = None
        self.blacklisted_miner_hotkeys = None

    def load_state(self):
        """loads the state of the validator from a file"""

        # load the state of the validator from file
        state_path = self.base_path + "/state.pt"
        if path.exists(state_path):
            try:
                bt.logging.info("loading validator state")
                state = torch.load(state_path)
                bt.logging.debug(f"loaded the following state from file: {state}")
                self.step = state["step"]
                self.scores = state["scores"]
                self.hotkeys = state["hotkeys"]
                self.last_updated_block = state["last_updated_block"]
                if "blacklisted_miner_hotkeys" in state.keys():
                    self.blacklisted_miner_hotkeys = state["blacklisted_miner_hotkeys"]

                bt.logging.info(f"scores loaded from saved file: {self.scores}")
            except Exception as e:
                bt.logging.error(
                    f"validator state reset because an exception occurred: {e}"
                )
                self.reset_validator_state(state_path=state_path)

        else:
            self.init_default_scores()

    def _get_local_miner_blacklist(self) -> list:
        """returns the blacklisted miners hotkeys from the local file"""

        # check if local blacklist exists
        blacklist_file = f"{self.base_path}/miner_blacklist.json"
        if Path(blacklist_file).is_file():
            # load the contents of the local blacklist
            bt.logging.trace(f"reading local blacklist file: {blacklist_file}")
            try:
                with open(blacklist_file, "r", encoding="utf-8") as file:
                    file_content = file.read()

                miner_blacklist = json.loads(file_content)
                if validate_miner_blacklist(miner_blacklist):
                    bt.logging.trace(f"loaded miner blacklist: {miner_blacklist}")
                    return miner_blacklist

                bt.logging.trace(
                    f"loaded miner blacklist was formatted incorrectly or was empty: {miner_blacklist}"
                )
            except OSError as e:
                bt.logging.error(f"unable to read blacklist file: {e}")
            except json.JSONDecodeError as e:
                bt.logging.error(
                    f"unable to parse json from path: {blacklist_file} with error: {e}"
                )
        else:
            bt.logging.trace(f"no local miner blacklist file in path: {blacklist_file}")

        return []

    def get_uids_to_query(self, all_axons) -> list:
        """returns the list of uids to query"""

        # get uids with a positive stake
        uids_with_stake = self.metagraph.total_stake >= 0.0
        bt.logging.trace(f"uids with a positive stake: {uids_with_stake}")

        # get uids with an ip address of 0.0.0.0
        invalid_uids = torch.tensor(
            [
                bool(value)
                for value in [
                    ip != "0.0.0.0"
                    for ip in [
                        self.metagraph.neurons[uid].axon_info.ip
                        for uid in self.metagraph.uids.tolist()
                    ]
                ]
            ],
            dtype=torch.bool,
        )
        bt.logging.trace(f"uids with 0.0.0.0 as an ip address: {invalid_uids}")

        # get uids that have their hotkey blacklisted
        blacklisted_uids = []
        if self.blacklisted_miner_hotkeys:
            for hotkey in self.blacklisted_miner_hotkeys:
                if hotkey in self.metagraph.hotkeys:
                    blacklisted_uids.append(self.metagraph.hotkeys.index(hotkey))
                else:
                    bt.logging.trace(
                        f"blacklisted hotkey {hotkey} was not found from metagraph"
                    )

            bt.logging.debug(f"blacklisted the following uids: {blacklisted_uids}")

        # convert blacklisted uids to tensor
        blacklisted_uids_tensor = torch.tensor(
            [uid not in blacklisted_uids for uid in self.metagraph.uids.tolist()],
            dtype=torch.bool,
        )

        bt.logging.trace(f"blacklisted uids: {blacklisted_uids_tensor}")

        # determine the uids to filter
        uids_to_filter = torch.logical_not(
            ~blacklisted_uids_tensor | ~invalid_uids | ~uids_with_stake
        )

        bt.logging.trace(f"uids to filter: {uids_to_filter}")

        # define uids to query
        uids_to_query = [
            axon
            for axon, keep_flag in zip(all_axons, uids_to_filter)
            if keep_flag.item()
        ]

        # define uids to filter
        final_axons_to_filter = [
            axon
            for axon, keep_flag in zip(all_axons, uids_to_filter)
            if not keep_flag.item()
        ]

        uids_not_to_query = [
            self.metagraph.hotkeys.index(axon.hotkey) for axon in final_axons_to_filter
        ]

        bt.logging.trace(f"final axons to filter: {final_axons_to_filter}")
        bt.logging.debug(f"filtered uids: {uids_not_to_query}")

        # reduce the number of simultaneous uids to query
        if self.max_targets < 256:
            start_idx = self.max_targets * self.target_group
            end_idx = min(
                len(uids_to_query), self.max_targets * (self.target_group + 1)
            )
            if start_idx == end_idx:
                return [], []
            if start_idx >= len(uids_to_query):
                raise IndexError(
                    "starting index for querying the miners is out-of-bounds"
                )

            if end_idx >= len(uids_to_query):
                end_idx = len(uids_to_query)
                self.target_group = 0
            else:
                self.target_group += 1

            bt.logging.debug(
                f"list indices for uids to query starting from: '{start_idx}' ending with: '{end_idx}'"
            )
            uids_to_query = uids_to_query[start_idx:end_idx]

        list_of_uids = [
            self.metagraph.hotkeys.index(axon.hotkey) for axon in uids_to_query
        ]

        list_of_hotkeys = [axon.hotkey for axon in uids_to_query]

        bt.logging.trace(f"sending query to the following hotkeys: {list_of_hotkeys}")

        return uids_to_query, list_of_uids, blacklisted_uids, uids_not_to_query

    def update_game_outcome(self, game_id, numeric_outcome):
        """updates the outcome of a game in the database"""
        conn = self.connect_db()
        cursor = conn.cursor()
        try:
            cursor.execute(
                "UPDATE game_data SET outcome = ?, active = 0 WHERE externalId = ?",
                (numeric_outcome, game_id),
            )
            if cursor.rowcount == 0:
                bt.logging.trace(f"No game updated for externalId {game_id}")
            else:
                bt.logging.trace(
                    f"Updated game {game_id} with outcome: {numeric_outcome}"
                )
            conn.commit()
        except Exception as e:
            bt.logging.trace(f"Error updating game outcome: {e}")
            conn.rollback()
        finally:
            conn.close()

    def get_recent_games(self):
        """retrieves recent games from the database"""
        conn = self.connect_db()
        cursor = conn.cursor()
        two_days_ago = (
            datetime.utcnow().replace(tzinfo=timezone.utc) - timedelta(hours=48)
        ).isoformat()
        cursor.execute(
            "SELECT id, teamA, teamB, externalId FROM game_data WHERE eventStartDate >= ? AND outcome = 'Unfinished'",
            (two_days_ago,),
        )
        return cursor.fetchall()

    def determine_winner(self, game_info):
        game_id, teamA, teamB, externalId = game_info

        conn = self.connect_db()
        cursor = conn.cursor()
        cursor.execute("SELECT sport FROM game_data WHERE externalId = ?", (externalId,))
        result = cursor.fetchone()
        conn.close()

        if not result:
            bt.logging.error(f"No game found with externalId {externalId}")
            return

        sport = result[0]

        if sport == "baseball":
            game_data = self.api_client.get_baseball_game(str(externalId))
        elif sport == "soccer":
            game_data = self.api_client.get_soccer_game(str(externalId))
        else:
            bt.logging.error(f"Unsupported sport: {sport}")
            return

        if not game_data:
            return

        game_response = game_data.get("response", [])[0]

        if sport == "baseball":
            status = game_response["status"]["long"]
            if status != "Finished":
                bt.logging.trace(f"Game {externalId} is not finished yet. Current status: {status}")
                return

            home_score = game_response["scores"]["home"]["total"]
            away_score = game_response["scores"]["away"]["total"]
        elif sport == "soccer":
            status = game_response["fixture"]["status"]["long"]
            if status not in ["Match Finished", "Match Finished After Extra Time", "Match Finished After Penalties"]:
                bt.logging.trace(f"Game {externalId} is not finished yet. Current status: {status}")
                return

            home_score = game_response["goals"]["home"]
            away_score = game_response["goals"]["away"]

            # Ensure home_score and away_score are not None
            if home_score is None or away_score is None:
                bt.logging.trace(f"Score data is incomplete for game {externalId}")
                return

            if home_score > away_score:
                numeric_outcome = 0
            elif away_score > home_score:
                numeric_outcome = 1
            else:
                numeric_outcome = 2

            bt.logging.trace(f"Game {externalId} result: {teamA} {home_score} - {away_score} {teamB}")
            bt.logging.trace(f"Numeric outcome: {numeric_outcome}")

            self.update_game_outcome(externalId, numeric_outcome)
        else:
            bt.logging.error(f"Failed to fetch game data for {externalId}. Status code: {response.status_code}")

    def update_recent_games(self):
        """Updates the outcomes of recent games and corresponding predictions"""
        recent_games = self.get_recent_games()

        for game_info in recent_games:
            game_id, teamA, teamB, externalId = game_info

            self.determine_winner(game_info)

            max_retries = 5
            for attempt in range(max_retries):
                try:
                    conn = self.connect_db()
                    cursor = conn.cursor()

                    try:
                        # Fetch the updated outcome from game_data
                        cursor.execute(
                            "SELECT outcome FROM game_data WHERE externalId = ?",
                            (externalId,),
                        )
                        result = cursor.fetchone()

                        if result is None:
                            bt.logging.warning(
                                f"No game found with externalId {externalId}"
                            )
                            break

                        new_outcome = result[0]

                        if new_outcome == "Unfinished":
                            break

                        # Update predictions table where outcome is 'Unfinished' and matches teamGameID
                        cursor.execute(
                            """
                            UPDATE predictions
                            SET outcome = ?
                            WHERE teamGameID = ? AND outcome = 'Unfinished'
                        """,
                            (new_outcome, externalId),
                        )

                        conn.commit()
                        bt.logging.info(
                            f"Updated predictions for game {externalId} with outcome {new_outcome}"
                        )
                        break  # If successful, break the retry loop

                    except sqlite3.OperationalError as e:
                        if "database is locked" in str(e) and attempt < max_retries - 1:
                            bt.logging.warning(
                                f"Database locked, retrying in 1 second... (Attempt {attempt + 1})"
                            )
                            time.sleep(1)
                        else:
                            bt.logging.error(
                                f"Error updating predictions for game {externalId}: {e}"
                            )
                            break
                    except Exception as e:
                        bt.logging.error(
                            f"Error updating predictions for game {externalId}: {e}"
                        )
                        break
                    finally:
                        conn.close()

                except Exception as e:
                    bt.logging.error(f"Error connecting to database: {e}")
                    if attempt < max_retries - 1:
                        time.sleep(1)
                    else:
                        break

        bt.logging.info("Recent games and predictions update process completed")

    async def run_sync_in_async(self, fn):
        return await self.loop.run_in_executor(self.thread_executor, fn)

    async def set_weights(self):
        await self.weight_setter.set_weights(self.db_path)<|MERGE_RESOLUTION|>--- conflicted
+++ resolved
@@ -106,11 +106,7 @@
         self.rapid_api_key = os.getenv("RAPID_API_KEY")
         self.api_client = APIClient(self.rapid_api_key)
 
-<<<<<<< HEAD
-        self.weight_setter = None
-=======
         
->>>>>>> f76e98c8
 
     def apply_config(self, bt_classes) -> bool:
         """applies the configuration to specified bittensor classes"""
@@ -177,32 +173,6 @@
         self.hotkeys = copy.deepcopy(metagraph.hotkeys)
 
         return wallet, subtensor, dendrite, metagraph
-
-    def initialize_database(self):
-        conn = self.connect_db()
-        cursor = conn.cursor()
-        
-        try:
-            # Create the daily_miner_stats table if it doesn't exist
-            cursor.execute("""
-                CREATE TABLE IF NOT EXISTS daily_miner_stats (
-                    date DATE,
-                    minerId TEXT,
-                    total_predictions INT,
-                    correct_predictions INT,
-                    total_wager REAL,
-                    total_earnings REAL,
-                    PRIMARY KEY (date, minerId)
-                )
-            """)
-            
-            conn.commit()
-            bt.logging.info("Daily miner stats table initialized successfully")
-        except Exception as e:
-            bt.logging.error(f"Error initializing database: {e}")
-            conn.rollback()
-        finally:
-            conn.close()
 
     def serve_axon(self):
         """Serve the axon to the network"""
