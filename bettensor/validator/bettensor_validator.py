from argparse import ArgumentParser
from bettensor.utils.miner_stats import MinerStatsHandler
import bittensor as bt
import json
from typing import Tuple
import sqlite3
import os
import sys
import torch
from copy import deepcopy
import copy
from datetime import datetime, timedelta, timezone
from bettensor.protocol import TeamGamePrediction
import uuid
from pathlib import Path
from os import path, rename
import requests
import time
from dotenv import load_dotenv
import os
import asyncio
import concurrent.futures
import math
import numpy as np
import torch
from bettensor.utils.weights_functions import WeightSetter

# Get the current file's directory
current_dir = os.path.dirname(os.path.abspath(__file__))

# Get the parent directory
parent_dir = os.path.dirname(current_dir)

# Get the grandparent directory
grandparent_dir = os.path.dirname(parent_dir)

# Get the great grandparent directory
great_grandparent_dir = os.path.dirname(grandparent_dir)

# Add parent, grandparent, and great grandparent directories to sys.path
sys.path.append(parent_dir)
sys.path.append(grandparent_dir)
sys.path.append(great_grandparent_dir)
from base.neuron import BaseNeuron
from dotenv import load_dotenv


class BettensorValidator(BaseNeuron):
    default_db_path = "data/validator.db"

    def __init__(self, parser: ArgumentParser):
        super().__init__(parser=parser, profile="validator")
        parser.add_argument(
            "--db",
            type=str,
            default=self.default_db_path,
            help="Path to the validator database",
        )

        # Check if the arguments are already defined before adding them
        if not any(arg.dest == 'subtensor.network' for arg in parser._actions):
            parser.add_argument('--subtensor.network', type=str, help="The subtensor network to connect to")
        if not any(arg.dest == 'netuid' for arg in parser._actions):
            parser.add_argument('--netuid', type=int, help="The network UID")
        if not any(arg.dest == 'wallet.name' for arg in parser._actions):
            parser.add_argument('--wallet.name', type=str, help="The name of the wallet to use")
        if not any(arg.dest == 'wallet.hotkey' for arg in parser._actions):
            parser.add_argument('--wallet.hotkey', type=str, help="The hotkey of the wallet to use")
        if not any(arg.dest == 'logging.trace' for arg in parser._actions):
            parser.add_argument('--logging.trace', action='store_true', help="Enable trace logging")
        if not any(arg.dest == 'logging.debug' for arg in parser._actions):
            parser.add_argument('--logging.debug', action='store_true', help="Enable debug logging")
        if not any(arg.dest == 'logging.info' for arg in parser._actions):
            parser.add_argument('--logging.info', action='store_true', help="Enable info logging")

        args = parser.parse_args()

        self.timeout = 12
        self.neuron_config = None
        self.wallet = None
        self.subtensor = None
        self.dendrite = None
        self.metagraph = None
        self.scores = None
        self.hotkeys = None
        self.subtensor_connection = None
        self.miner_responses = None
        self.max_targets = None
        self.target_group = None
        self.blacklisted_miner_hotkeys = None
        self.load_validator_state = None
        self.data_entry = None
        self.uid = None
        self.last_stats_update = datetime.now(timezone.utc).date() - timedelta(days=1)
        self.loop = asyncio.get_event_loop()
        self.thread_executor = concurrent.futures.ThreadPoolExecutor(thread_name_prefix='asyncio')
        self.axon_port = getattr(args, 'axon.port', None) 
        self.db_path = "data/validator.db"

        load_dotenv()  # take environment variables from .env.
        self.rapid_api_key = os.getenv("RAPID_API_KEY")

        self.weight_setter = None

    def apply_config(self, bt_classes) -> bool:
        """applies the configuration to specified bittensor classes"""
        try:
            self.neuron_config = self.config(bt_classes=bt_classes)
        except AttributeError as e:
            bt.logging.error(f"unable to apply validator configuration: {e}")
            raise AttributeError from e
        except OSError as e:
            bt.logging.error(f"unable to create logging directory: {e}")
            raise OSError from e

        return True

    async def initialize_connection(self):
        if self.subtensor is None:
            try:
                self.subtensor = bt.subtensor(config=self.neuron_config)
                bt.logging.info(f"Connected to {self.neuron_config.subtensor.network} network")
            except Exception as e:
                bt.logging.error(f"Failed to initialize subtensor: {str(e)}")
                self.subtensor = None
        return self.subtensor

    async def get_subtensor(self):
        if self.subtensor_connection is None:
            self.subtensor = bt.subtensor(config=self.neuron_config)
        return self.subtensor_connection

    async def sync_metagraph(self):
        subtensor = await self.get_subtensor()
        self.metagraph.sync(subtensor=subtensor, lite=True)
        return self.metagraph

    def check_vali_reg(self, metagraph, wallet, subtensor) -> bool:
        """validates the validator has registered correctly"""
        if wallet.hotkey.ss58_address not in metagraph.hotkeys:
            bt.logging.error(
                f"your validator: {wallet} is not registered to chain connection: {subtensor}. run btcli register and try again"
            )
            return False

        return True

    def setup_bittensor_objects(
        self, neuron_config
    ) -> Tuple[bt.wallet, bt.subtensor, bt.dendrite, bt.metagraph]:
        """sets up the bittensor objects"""
        try:
            wallet = bt.wallet(config=neuron_config)
            subtensor = bt.subtensor(config=neuron_config)
            dendrite = bt.dendrite(wallet=wallet)
            metagraph = subtensor.metagraph(neuron_config.netuid)
        except AttributeError as e:
            bt.logging.error(f"unable to setup bittensor objects: {e}")
            raise AttributeError from e

        self.hotkeys = copy.deepcopy(metagraph.hotkeys)

        return wallet, subtensor, dendrite, metagraph

    def initialize_database(self):
        conn = self.connect_db()
        cursor = conn.cursor()
        
        try:
            # Create the daily_miner_stats table if it doesn't exist
            cursor.execute("""
                CREATE TABLE IF NOT EXISTS daily_miner_stats (
                    date DATE,
                    minerId TEXT,
                    total_predictions INT,
                    correct_predictions INT,
                    total_wager REAL,
                    total_earnings REAL,
                    PRIMARY KEY (date, minerId)
                )
            """)
            
            conn.commit()
            bt.logging.info("Daily miner stats table initialized successfully")
        except Exception as e:
            bt.logging.error(f"Error initializing database: {e}")
            conn.rollback()
        finally:
            conn.close()

    def serve_axon(self):
        """Serve the axon to the network"""
        bt.logging.info("Serving axon...")
        
        self.axon = bt.axon(wallet=self.wallet)

        self.axon.serve(netuid=self.neuron_config.netuid, subtensor=self.subtensor)

    def initialize_neuron(self) -> bool:
        """initializes the neuron

        Args:
            none

        Returns:
            bool:
                a boolean value indicating success/failure of the initialization
        Raises:
            AttributeError:
                AttributeError is raised if the neuron initialization failed
            IndexError:
                IndexError is raised if the hotkey cannot be found from the metagraph
        """
        bt.logging(config=self.neuron_config, logging_dir=self.neuron_config.full_path)
        bt.logging.info(
            f"initializing validator for subnet: {self.neuron_config.netuid} on network: {self.neuron_config.subtensor.chain_endpoint} with config: {self.neuron_config}"
        )

        # setup the bittensor objects
        wallet, subtensor, dendrite, metagraph = self.setup_bittensor_objects(
            self.neuron_config
        )

        bt.logging.info(
            f"bittensor objects initialized:\nmetagraph: {metagraph}\nsubtensor: {subtensor}\nwallet: {wallet}"
        )

        # validate that the validator has registered to the metagraph correctly
        if not self.validator_validation(metagraph, wallet, subtensor):
            raise IndexError("unable to find validator key from metagraph")

        # get the unique identity (uid) from the network
        validator_uid = metagraph.hotkeys.index(wallet.hotkey.ss58_address)

        self.uid = validator_uid
        bt.logging.info(f"validator is running with uid: {validator_uid}")

        self.wallet = wallet
        self.subtensor = subtensor
        self.dendrite = dendrite
        self.metagraph = metagraph

        # read command line arguments and perform actions based on them
        args = self._parse_args(parser=self.parser)

        if args:
            if args.load_state == "False":
                self.load_validator_state = False
            else:
                self.load_validator_state = True

            if self.load_validator_state:
                self.load_state()
            else:
                self.init_default_scores()

            if args.max_targets:
                self.max_targets = args.max_targets
            else:
                self.max_targets = 256
            self.db_path = args.db
        else:
            # setup initial scoring weights
            self.init_default_scores()
            self.max_targets = 256
            self.db_path = self.default_db_path

        self.target_group = 0

        # self.miner_stats = MinerStatsHandler(self.db_path, "validator")
        self.create_table()

        self.weight_setter = WeightSetter(
            metagraph=self.metagraph,
            wallet=self.wallet,
            subtensor=self.subtensor,
            neuron_config=self.neuron_config,
            loop=self.loop,
            thread_executor=self.thread_executor,
            db_path=self.db_path
        )

        self.initialize_database()
        return True
    
    def update_daily_stats(self, date):
        conn = self.connect_db()
        cursor = conn.cursor()
        
        try:
            # Calculate daily stats
            cursor.execute("""
                INSERT INTO daily_miner_stats (date, minerId, total_predictions, correct_predictions, total_wager, total_earnings)
                SELECT 
                    DATE(p.predictionDate) as date,
                    p.minerId,
                    COUNT(*) as total_predictions,
                    SUM(CASE WHEN p.predictedOutcome = p.outcome THEN 1 ELSE 0 END) as correct_predictions,
                    SUM(p.wager) as total_wager,
                    SUM(CASE 
                        WHEN p.predictedOutcome = p.outcome AND p.predictedOutcome = '0' THEN p.wager * p.teamAodds
                        WHEN p.predictedOutcome = p.outcome AND p.predictedOutcome = '1' THEN p.wager * p.teamBodds
                        WHEN p.predictedOutcome = p.outcome AND p.predictedOutcome = '2' THEN p.wager * p.tieOdds
                        ELSE 0
                    END) as total_earnings
                FROM predictions p
                WHERE DATE(p.predictionDate) = DATE(?)
                GROUP BY DATE(p.predictionDate), p.minerId
                ON CONFLICT(date, minerId) DO UPDATE SET
                    total_predictions = excluded.total_predictions,
                    correct_predictions = excluded.correct_predictions,
                    total_wager = excluded.total_wager,
                    total_earnings = excluded.total_earnings
            """, (date,))
            
            conn.commit()
        except Exception as e:
            bt.logging.error(f"Error updating daily stats: {e}")
            conn.rollback()
        finally:
            conn.close()
        
        return True

    def _parse_args(self, parser):
        """parses the command line arguments"""
        return parser.parse_args()

    def calculate_total_wager(self, cursor, minerId, event_start_date, exclude_id=None):
        """calculates the total wager for a given miner and event start date"""
        query = """
            SELECT p.wager 
            FROM predictions p
            JOIN game_data g ON p.teamGameId = g.id
            WHERE p.minerId = ? AND DATE(g.eventStartDate) = DATE(?)
        """
        params = (minerId, event_start_date)

        if exclude_id:
            query += " AND p.teamGameId != ?"
            params += (exclude_id,)

        cursor.execute(query, params)
        wagers = cursor.fetchall()
        total_wager = sum([w[0] for w in wagers])

        return total_wager

    def validator_validation(self, metagraph, wallet, subtensor) -> bool:
        """this method validates the validator has registered correctly"""
        if wallet.hotkey.ss58_address not in metagraph.hotkeys:
            bt.logging.error(
                f"your validator: {wallet} is not registered to chain connection: {subtensor}. run btcli register and try again"
            )
            return False

        return True

    def insert_predictions(self, processed_uids, predictions):
        """
        Inserts new predictions into the database

        Args:
        processed_uids: list of uids that have been processed
        predictions: a dictionary with uids as keys and TeamGamePrediction objects as values
        """
        conn = self.connect_db()
        cursor = conn.cursor()
        current_time = datetime.utcnow().replace(tzinfo=timezone.utc).isoformat()

        # Get today's date in UTC
        today_utc = datetime.now(timezone.utc).date().isoformat()

        for uid, prediction_dict in predictions.items():
            for predictionID, res in prediction_dict.items():
                if int(uid) not in processed_uids:
                    bt.logging.info(f"UID {uid} not processed, skipping")
                    continue

                # Get today's date in UTC
                today_utc = datetime.now(timezone.utc).isoformat()

                hotkey = self.metagraph.hotkeys[int(uid)]
                predictionID = res.predictionID
                teamGameID = res.teamGameID
                minerId = hotkey
                predictionDate = today_utc
                predictedOutcome = res.predictedOutcome
                wager = res.wager

                # Check if the predictionID already exists
                cursor.execute(
                    "SELECT COUNT(*) FROM predictions WHERE predictionID = ?",
                    (predictionID,),
                )
                if cursor.fetchone()[0] > 0:
                    bt.logging.debug(
                        f"Prediction {predictionID} already exists, skipping."
                    )
                    continue

                query = "SELECT sport, league, eventStartDate, teamA, teamB, teamAodds, teamBodds, tieOdds, outcome FROM game_data WHERE externalId = ?"
                cursor.execute(query, (teamGameID,))
                result = cursor.fetchone()

                if not result:
                    continue

                (
                    sport,
                    league,
                    event_start_date,
                    teamA,
                    teamB,
                    teamAodds,
                    teamBodds,
                    tieOdds,
                    outcome,
                ) = result

                # Convert predictedOutcome to numeric value
                if predictedOutcome == teamA:
                    predictedOutcome = 0
                elif predictedOutcome == teamB:
                    predictedOutcome = 1
                elif predictedOutcome.lower() == "tie":
                    predictedOutcome = 2
                else:
                    bt.logging.debug(
                        f"Invalid predictedOutcome: {predictedOutcome}. Skipping this prediction."
                    )
                    continue

                # Check if the game has already started
                if current_time >= event_start_date:
                    bt.logging.debug(
                        f"Prediction not inserted: game {teamGameID} has already started."
                    )
                    continue

                # Calculate total wager for the date
                cursor.execute(
                    """
                    SELECT SUM(wager) FROM predictions
                    WHERE minerID = ? AND DATE(predictionDate) = DATE(?)
                """,
                    (minerId, predictionDate),
                )
                total_wager = cursor.fetchone()[0] or 0
                total_wager += wager

                if total_wager > 1000:
                    bt.logging.debug(
                        f"Total wager for the date exceeds $1000. Skipping this prediction."
                    )
                    continue

                # Insert new prediction
                cursor.execute(
                    """
                    INSERT INTO predictions (predictionID, teamGameID, minerID, predictionDate, predictedOutcome, teamA, teamB, wager, teamAodds, teamBodds, tieOdds, canOverwrite, outcome)
                    VALUES (?, ?, ?, ?, ?, ?, ?, ?, ?, ?, ?, ?, ?)
                """,
                    (
                        predictionID,
                        teamGameID,
                        minerId,
                        predictionDate,
                        predictedOutcome,
                        teamA,
                        teamB,
                        wager,
                        teamAodds,
                        teamBodds,
                        tieOdds,
                        False,
                        outcome,
                    ),
                )

        # Commit changes and close the connection
        conn.commit()
        conn.close()

    def connect_db(self):
        """connects to the sqlite database"""
        return sqlite3.connect(self.db_path)

    def create_table(self):
        """creates the predictions table if it doesn't exist"""
        conn = self.connect_db()
        c = conn.cursor()

        # create table if it doesn't exist
        c.execute(
            """
        CREATE TABLE IF NOT EXISTS predictions (
            predictionID TEXT,
            teamGameID TEXT,
            minerId TEXT,
            predictionDate TEXT,
            predictedOutcome TEXT,
            teamA TEXT,
            teamB TEXT,
            wager REAL,
            teamAodds REAL,
            teamBodds REAL,
            tieOdds REAL,
            canOverwrite BOOLEAN,
            outcome TEXT,
            sent_to_site INTEGER DEFAULT 0
        )
        """
        )

        # commit the changes and close the connection
        conn.commit()
        conn.close()

    def process_prediction(
        self, processed_uids: torch.tensor, predictions: list
    ) -> list:
        """
        processes responses received by miners

        Args:
            processed_uids: list of uids that have been processed
            predictions: list of deserialized synapses
        """

        predictions_dict = {}

        for synapse in predictions:
            # ensure synapse has at least 3 elements
            if len(synapse) >= 3:
                prediction_data = synapse[0]
                prediction_dict: TeamGamePrediction = synapse[1]
                metadata = synapse[2]

                if metadata and hasattr(metadata, "neuron_uid"):
                    uid = metadata.neuron_uid

                    # ensure prediction_dict is not none before adding it to predictions_dict
                    if prediction_dict is not None and any(prediction_dict.values()):
                        predictions_dict[uid] = prediction_dict
                    else:
                        bt.logging.trace(
                            f"prediction from miner {uid} is none and will be skipped."
                        )
                else:
                    bt.logging.warning(
                        "metadata is missing or does not contain neuron_uid."
                    )
            else:
                bt.logging.warning(
                    "synapse data is incomplete or not in the expected format."
                )

        self.create_table()
        self.insert_predictions(processed_uids, predictions_dict)

    def add_new_miners(self):
        """
        adds new miners to the database, if there are new hotkeys in the metagraph
        """
        if self.hotkeys:
            uids_with_stake = self.metagraph.total_stake >= 0.0
            for i, hotkey in enumerate(self.metagraph.hotkeys):
                if (hotkey not in self.hotkeys) and (i not in uids_with_stake):
                    coldkey = self.metagraph.coldkeys[i]

                    if self.miner_stats.init_miner_row(hotkey, coldkey, i):
                        bt.logging.info(f"added new miner to the database: {hotkey}")
                    else:
                        bt.logging.error(
                            f"failed to add new miner to the database: {hotkey}"
                        )

    def check_hotkeys(self):
        """checks if some hotkeys have been replaced in the metagraph"""
        if self.hotkeys:
            # check if known state len matches with current metagraph hotkey length
            if len(self.hotkeys) == len(self.metagraph.hotkeys):
                current_hotkeys = self.metagraph.hotkeys
                for i, hotkey in enumerate(current_hotkeys):
                    if self.hotkeys[i] != hotkey:
                        bt.logging.debug(
                            f"index '{i}' has mismatching hotkey. old hotkey: '{self.hotkeys[i]}', new hotkey: '{hotkey}. resetting score to 0.0"
                        )
                        bt.logging.debug(f"score before reset: {self.scores[i]}")
                        self.scores[i] = 0.0
                        bt.logging.debug(f"score after reset: {self.scores[i]}")
            else:
                # init default scores
                bt.logging.info(
                    f"init default scores because of state and metagraph hotkey length mismatch. expected: {len(self.metagraph.hotkeys)} had: {len(self.hotkeys)}"
                )
                self.init_default_scores()

            self.hotkeys = copy.deepcopy(self.metagraph.hotkeys)
        else:
            self.hotkeys = copy.deepcopy(self.metagraph.hotkeys)

    def init_default_scores(self) -> None:
        """validators without previous validation knowledge should start
        with default score of 0.0 for each uid. the method can also be
        used to reset the scores in case of an internal error"""

        bt.logging.info("initiating validator with default scores for each uid")
        self.scores = torch.zeros_like(self.metagraph.S, dtype=torch.float32)
        bt.logging.info(f"validation weights have been initialized: {self.scores}")

    def evaluate_miner(self, minerId):
        """evaluates the performance of a miner

        Args:
            minerId: id of the miner to evaluate
        """
        # fetch data from predictions table for the specified minerId
        cursor.execute(
            """
        SELECT predictions.id, predictions.teamGameId, predictions.predictedOutcome, teamGame.outcome
        FROM predictions
        JOIN teamGame ON predictions.teamGameId = teamGame.id
        WHERE predictions.minerId = ?
        """,
            (miner_id,),
        )

        # update the predictionCorrect column based on the comparison
        for row in cursor.fetchall():
            prediction_id, team_game_id, predicted_outcome, actual_outcome = row
            prediction_correct = 1 if predicted_outcome == actual_outcome else 0
            cursor.execute(
                """
            UPDATE predictions
            SET predictionCorrect = ?
            WHERE id = ?
            """,
                (prediction_correct, prediction_id),
            )

        # commit the changes
        conn.commit()
        conn.close()

    def save_state(self):
        """saves the state of the validator to a file"""
        bt.logging.info("saving validator state")

        # save the state of the validator to file
        torch.save(
            {
                "step": self.step,
                "scores": self.scores,
                "hotkeys": self.hotkeys,
                "last_updated_block": self.last_updated_block,
                "blacklisted_miner_hotkeys": self.blacklisted_miner_hotkeys,
            },
            self.base_path + "/state.pt",
        )

        bt.logging.debug(
            f"saved the following state to a file: step: {self.step}, scores: {self.scores}, hotkeys: {self.hotkeys}, last_updated_block: {self.last_updated_block}, blacklisted_miner_hotkeys: {self.blacklisted_miner_hotkeys}"
        )

    def reset_validator_state(self, state_path):
        """inits the default validator state. should be invoked only
        when an exception occurs and the state needs to reset"""

        # rename current state file in case manual recovery is needed
        rename(
            state_path,
            f"{state_path}-{int(datetime.now().timestamp())}.autorecovery",
        )

        self.init_default_scores()
        self.step = 0
        self.last_updated_block = 0
        self.hotkeys = None
        self.blacklisted_miner_hotkeys = None

    def load_state(self):
        """loads the state of the validator from a file"""

        # load the state of the validator from file
        state_path = self.base_path + "/state.pt"
        if path.exists(state_path):
            try:
                bt.logging.info("loading validator state")
                state = torch.load(state_path)
                bt.logging.debug(f"loaded the following state from file: {state}")
                self.step = state["step"]
                self.scores = state["scores"]
                self.hotkeys = state["hotkeys"]
                self.last_updated_block = state["last_updated_block"]
                if "blacklisted_miner_hotkeys" in state.keys():
                    self.blacklisted_miner_hotkeys = state["blacklisted_miner_hotkeys"]

                bt.logging.info(f"scores loaded from saved file: {self.scores}")
            except Exception as e:
                bt.logging.error(
                    f"validator state reset because an exception occurred: {e}"
                )
                self.reset_validator_state(state_path=state_path)

        else:
            self.init_default_scores()

    def _get_local_miner_blacklist(self) -> list:
        """returns the blacklisted miners hotkeys from the local file"""

        # check if local blacklist exists
        blacklist_file = f"{self.base_path}/miner_blacklist.json"
        if Path(blacklist_file).is_file():
            # load the contents of the local blacklist
            bt.logging.trace(f"reading local blacklist file: {blacklist_file}")
            try:
                with open(blacklist_file, "r", encoding="utf-8") as file:
                    file_content = file.read()

                miner_blacklist = json.loads(file_content)
                if validate_miner_blacklist(miner_blacklist):
                    bt.logging.trace(f"loaded miner blacklist: {miner_blacklist}")
                    return miner_blacklist

                bt.logging.trace(
                    f"loaded miner blacklist was formatted incorrectly or was empty: {miner_blacklist}"
                )
            except OSError as e:
                bt.logging.error(f"unable to read blacklist file: {e}")
            except json.JSONDecodeError as e:
                bt.logging.error(
                    f"unable to parse json from path: {blacklist_file} with error: {e}"
                )
        else:
            bt.logging.trace(f"no local miner blacklist file in path: {blacklist_file}")

        return []

    def get_uids_to_query(self, all_axons) -> list:
        """returns the list of uids to query"""

        # get uids with a positive stake
        uids_with_stake = self.metagraph.total_stake >= 0.0
        bt.logging.trace(f"uids with a positive stake: {uids_with_stake}")

        # get uids with an ip address of 0.0.0.0
        invalid_uids = torch.tensor(
            [
                bool(value)
                for value in [
                    ip != "0.0.0.0"
                    for ip in [
                        self.metagraph.neurons[uid].axon_info.ip
                        for uid in self.metagraph.uids.tolist()
                    ]
                ]
            ],
            dtype=torch.bool,
        )
        bt.logging.trace(f"uids with 0.0.0.0 as an ip address: {invalid_uids}")

        # get uids that have their hotkey blacklisted
        blacklisted_uids = []
        if self.blacklisted_miner_hotkeys:
            for hotkey in self.blacklisted_miner_hotkeys:
                if hotkey in self.metagraph.hotkeys:
                    blacklisted_uids.append(self.metagraph.hotkeys.index(hotkey))
                else:
                    bt.logging.trace(
                        f"blacklisted hotkey {hotkey} was not found from metagraph"
                    )

            bt.logging.debug(f"blacklisted the following uids: {blacklisted_uids}")

        # convert blacklisted uids to tensor
        blacklisted_uids_tensor = torch.tensor(
            [uid not in blacklisted_uids for uid in self.metagraph.uids.tolist()],
            dtype=torch.bool,
        )

        bt.logging.trace(f"blacklisted uids: {blacklisted_uids_tensor}")

        # determine the uids to filter
        uids_to_filter = torch.logical_not(
            ~blacklisted_uids_tensor | ~invalid_uids | ~uids_with_stake
        )

        bt.logging.trace(f"uids to filter: {uids_to_filter}")

        # define uids to query
        uids_to_query = [
            axon
            for axon, keep_flag in zip(all_axons, uids_to_filter)
            if keep_flag.item()
        ]

        # define uids to filter
        final_axons_to_filter = [
            axon
            for axon, keep_flag in zip(all_axons, uids_to_filter)
            if not keep_flag.item()
        ]

        uids_not_to_query = [
            self.metagraph.hotkeys.index(axon.hotkey) for axon in final_axons_to_filter
        ]

        bt.logging.trace(f"final axons to filter: {final_axons_to_filter}")
        bt.logging.debug(f"filtered uids: {uids_not_to_query}")

        # reduce the number of simultaneous uids to query
        if self.max_targets < 256:
            start_idx = self.max_targets * self.target_group
            end_idx = min(
                len(uids_to_query), self.max_targets * (self.target_group + 1)
            )
            if start_idx == end_idx:
                return [], []
            if start_idx >= len(uids_to_query):
                raise IndexError(
                    "starting index for querying the miners is out-of-bounds"
                )

            if end_idx >= len(uids_to_query):
                end_idx = len(uids_to_query)
                self.target_group = 0
            else:
                self.target_group += 1

            bt.logging.debug(
                f"list indices for uids to query starting from: '{start_idx}' ending with: '{end_idx}'"
            )
            uids_to_query = uids_to_query[start_idx:end_idx]

        list_of_uids = [
            self.metagraph.hotkeys.index(axon.hotkey) for axon in uids_to_query
        ]

        list_of_hotkeys = [axon.hotkey for axon in uids_to_query]

        bt.logging.trace(f"sending query to the following hotkeys: {list_of_hotkeys}")

        return uids_to_query, list_of_uids, blacklisted_uids, uids_not_to_query

    def update_game_outcome(self, game_id, numeric_outcome):
        """updates the outcome of a game in the database"""
        conn = self.connect_db()
        cursor = conn.cursor()
        try:
            cursor.execute(
                "UPDATE game_data SET outcome = ?, active = 0 WHERE externalId = ?",
                (numeric_outcome, game_id),
            )
            if cursor.rowcount == 0:
                bt.logging.trace(f"No game updated for externalId {game_id}")
            else:
                bt.logging.trace(
                    f"Updated game {game_id} with outcome: {numeric_outcome}"
                )
            conn.commit()
        except Exception as e:
            bt.logging.trace(f"Error updating game outcome: {e}")
            conn.rollback()
        finally:
            conn.close()

    def get_recent_games(self):
        """retrieves recent games from the database"""
        conn = self.connect_db()
        cursor = conn.cursor()
        two_days_ago = (
            datetime.utcnow().replace(tzinfo=timezone.utc) - timedelta(hours=48)
        ).isoformat()
        cursor.execute(
            "SELECT id, teamA, teamB, externalId FROM game_data WHERE eventStartDate >= ? AND outcome = 'Unfinished'",
            (two_days_ago,),
        )
        return cursor.fetchall()

    def determine_winner(self, game_info):
        """determines the winner of a game using an external api"""
        game_id, teamA, teamB, externalId = game_info

        url = "https://api-baseball.p.rapidapi.com/games"
        headers = {
            "x-rapidapi-host": "api-baseball.p.rapidapi.com",
            "x-rapidapi-key": self.rapid_api_key,
        }
        querystring = {"id": str(externalId)}

        response = requests.get(url, headers=headers, params=querystring)

        if response.status_code == 200:
            data = response.json()
            game_responses = data.get("response", [])

            if not game_responses:
                return

            game_response = game_responses[0]

            status = game_response["status"]["long"]
            if status != "Finished":
                bt.logging.trace(
                    f"Game {externalId} is not finished yet. Current status: {status}"
                )
                return

            home_team = game_response["teams"]["home"]["name"]
            away_team = game_response["teams"]["away"]["name"]
            home_score = game_response["scores"]["home"]["total"]
            away_score = game_response["scores"]["away"]["total"]
            # Ensure home_score and away_score are not None
            if home_score is None or away_score is None:
                bt.logging.trace(f"Score data is incomplete for game {externalId}")
                return

            if home_score != None and away_score != None:
                if home_score > away_score:
                    numeric_outcome = 0
                elif away_score > home_score:
                    numeric_outcome = 1
                else:
                    numeric_outcome = 2
            else:
                numeric_outcome = 2
                home_score = 0
                away_score = 0

            bt.logging.trace(
                f"Game {externalId} result: {home_team} {home_score} - {away_score} {away_team}"
            )
            bt.logging.trace(f"Numeric outcome: {numeric_outcome}")

            self.update_game_outcome(externalId, numeric_outcome)
        else:
            bt.logging.error(
                f"Failed to fetch game data for {externalId}. Status code: {response.status_code}"
            )

    def update_recent_games(self):
        """Updates the outcomes of recent games and corresponding predictions"""
        recent_games = self.get_recent_games()

        for game_info in recent_games:
            game_id, teamA, teamB, externalId = game_info

            self.determine_winner(game_info)

            max_retries = 5
            for attempt in range(max_retries):
                try:
                    conn = self.connect_db()
                    cursor = conn.cursor()

                    try:
                        # Fetch the updated outcome from game_data
                        cursor.execute(
                            "SELECT outcome FROM game_data WHERE externalId = ?",
                            (externalId,),
                        )
                        result = cursor.fetchone()

                        if result is None:
                            bt.logging.warning(
                                f"No game found with externalId {externalId}"
                            )
                            break

                        new_outcome = result[0]

                        if new_outcome == "Unfinished":
                            break

                        # Update predictions table where outcome is 'Unfinished' and matches teamGameID
                        cursor.execute(
                            """
                            UPDATE predictions
                            SET outcome = ?
                            WHERE teamGameID = ? AND outcome = 'Unfinished'
                        """,
                            (new_outcome, externalId),
                        )

                        conn.commit()
                        bt.logging.info(
                            f"Updated predictions for game {externalId} with outcome {new_outcome}"
                        )
                        break  # If successful, break the retry loop

                    except sqlite3.OperationalError as e:
                        if "database is locked" in str(e) and attempt < max_retries - 1:
                            bt.logging.warning(
                                f"Database locked, retrying in 1 second... (Attempt {attempt + 1})"
                            )
                            time.sleep(1)
                        else:
                            bt.logging.error(
                                f"Error updating predictions for game {externalId}: {e}"
                            )
                            break
                    except Exception as e:
                        bt.logging.error(
                            f"Error updating predictions for game {externalId}: {e}"
                        )
                        break
                    finally:
                        conn.close()

                except Exception as e:
                    bt.logging.error(f"Error connecting to database: {e}")
                    if attempt < max_retries - 1:
                        time.sleep(1)
                    else:
                        break

        bt.logging.info("Recent games and predictions update process completed")

    async def run_sync_in_async(self, fn):
        return await self.loop.run_in_executor(self.thread_executor, fn)

<<<<<<< HEAD
=======
    def calculate_miner_scores(self):
        """
        Calculates the scores for miners based on their performance for games that started in the last 48 hours, 
        considering only predictions submitted in the last 8 days and excluding future predictions.
        All times are in UTC.
        """
        earnings = torch.zeros_like(self.metagraph.S, dtype=torch.float32)

        conn = sqlite3.connect(self.db_path)
        cursor = conn.cursor()

        now = datetime.now(timezone.utc)
        forty_eight_hours_ago = now - timedelta(hours=48)
        eight_days_ago = now - timedelta(days=8)

        cursor.execute(
            """
            SELECT p.predictionID, p.teamGameID, p.minerId, p.predictedOutcome, p.outcome, 
                p.teamA, p.teamB, p.wager, p.teamAodds, p.teamBodds, p.tieOdds, 
                p.predictionDate, g.eventStartDate
            FROM predictions p
            JOIN game_data g ON p.teamGameID = g.externalId
            WHERE p.predictionDate >= ? AND p.predictionDate <= ? AND g.eventStartDate >= ?
            """,
            (eight_days_ago.isoformat(), now.isoformat(), forty_eight_hours_ago.isoformat())
        )
        prediction_rows = cursor.fetchall()

        conn.close()

        miner_performance = {}
        miner_id_to_index = {miner_id: idx for idx, miner_id in enumerate(self.metagraph.hotkeys)}

        for row in prediction_rows:
            (
                prediction_id, team_game_id, miner_id, predicted_outcome, outcome,
                team_a, team_b, wager, team_a_odds, team_b_odds, tie_odds,
                prediction_date, event_start_date
            ) = row

            try:
                prediction_datetime = datetime.fromisoformat(prediction_date).replace(tzinfo=timezone.utc)
                event_start_datetime = datetime.fromisoformat(event_start_date).replace(tzinfo=timezone.utc)
            except ValueError:
                bt.logging.warning(f"Invalid date format for prediction {prediction_id}. Skipping.")
                continue

            # Skip future predictions
            if prediction_datetime > now:
                bt.logging.warning(f"Future prediction date detected for prediction {prediction_id}. Skipping.")
                continue

            # Ensure the prediction was made before the game started
            if prediction_datetime >= event_start_datetime:
                bt.logging.warning(f"Prediction {prediction_id} was made after the game started. Skipping.")
                continue

            # Check if the event started within the last 48 hours
            if event_start_datetime < forty_eight_hours_ago:
                bt.logging.debug(f"Game {team_game_id} started more than 48 hours ago. Skipping.")
                continue

            if miner_id not in miner_performance:
                miner_performance[miner_id] = 0.0

            if predicted_outcome == outcome:
                if predicted_outcome == "0":
                    earned = wager * team_a_odds
                elif predicted_outcome == "1":
                    earned = wager * team_b_odds
                elif predicted_outcome.lower() == "tie":
                    earned = wager * tie_odds
                else:
                    bt.logging.warning(
                        f"Unexpected outcome {predicted_outcome} for {team_game_id}. Please notify Bettensor Developers, as this is likely a larger API issue."
                    )
                    continue
                miner_performance[miner_id] += earned

        for miner_id, total_earned in miner_performance.items():
            if miner_id in miner_id_to_index:
                idx = miner_id_to_index[miner_id]
                earnings[idx] = total_earned

        bt.logging.trace("Miner performance calculated")
        bt.logging.trace(miner_performance)

        return earnings
        
>>>>>>> 5b94f27a
    async def set_weights(self):
        await self.weight_setter.set_weights(self.db_path)<|MERGE_RESOLUTION|>--- conflicted
+++ resolved
@@ -1021,97 +1021,5 @@
     async def run_sync_in_async(self, fn):
         return await self.loop.run_in_executor(self.thread_executor, fn)
 
-<<<<<<< HEAD
-=======
-    def calculate_miner_scores(self):
-        """
-        Calculates the scores for miners based on their performance for games that started in the last 48 hours, 
-        considering only predictions submitted in the last 8 days and excluding future predictions.
-        All times are in UTC.
-        """
-        earnings = torch.zeros_like(self.metagraph.S, dtype=torch.float32)
-
-        conn = sqlite3.connect(self.db_path)
-        cursor = conn.cursor()
-
-        now = datetime.now(timezone.utc)
-        forty_eight_hours_ago = now - timedelta(hours=48)
-        eight_days_ago = now - timedelta(days=8)
-
-        cursor.execute(
-            """
-            SELECT p.predictionID, p.teamGameID, p.minerId, p.predictedOutcome, p.outcome, 
-                p.teamA, p.teamB, p.wager, p.teamAodds, p.teamBodds, p.tieOdds, 
-                p.predictionDate, g.eventStartDate
-            FROM predictions p
-            JOIN game_data g ON p.teamGameID = g.externalId
-            WHERE p.predictionDate >= ? AND p.predictionDate <= ? AND g.eventStartDate >= ?
-            """,
-            (eight_days_ago.isoformat(), now.isoformat(), forty_eight_hours_ago.isoformat())
-        )
-        prediction_rows = cursor.fetchall()
-
-        conn.close()
-
-        miner_performance = {}
-        miner_id_to_index = {miner_id: idx for idx, miner_id in enumerate(self.metagraph.hotkeys)}
-
-        for row in prediction_rows:
-            (
-                prediction_id, team_game_id, miner_id, predicted_outcome, outcome,
-                team_a, team_b, wager, team_a_odds, team_b_odds, tie_odds,
-                prediction_date, event_start_date
-            ) = row
-
-            try:
-                prediction_datetime = datetime.fromisoformat(prediction_date).replace(tzinfo=timezone.utc)
-                event_start_datetime = datetime.fromisoformat(event_start_date).replace(tzinfo=timezone.utc)
-            except ValueError:
-                bt.logging.warning(f"Invalid date format for prediction {prediction_id}. Skipping.")
-                continue
-
-            # Skip future predictions
-            if prediction_datetime > now:
-                bt.logging.warning(f"Future prediction date detected for prediction {prediction_id}. Skipping.")
-                continue
-
-            # Ensure the prediction was made before the game started
-            if prediction_datetime >= event_start_datetime:
-                bt.logging.warning(f"Prediction {prediction_id} was made after the game started. Skipping.")
-                continue
-
-            # Check if the event started within the last 48 hours
-            if event_start_datetime < forty_eight_hours_ago:
-                bt.logging.debug(f"Game {team_game_id} started more than 48 hours ago. Skipping.")
-                continue
-
-            if miner_id not in miner_performance:
-                miner_performance[miner_id] = 0.0
-
-            if predicted_outcome == outcome:
-                if predicted_outcome == "0":
-                    earned = wager * team_a_odds
-                elif predicted_outcome == "1":
-                    earned = wager * team_b_odds
-                elif predicted_outcome.lower() == "tie":
-                    earned = wager * tie_odds
-                else:
-                    bt.logging.warning(
-                        f"Unexpected outcome {predicted_outcome} for {team_game_id}. Please notify Bettensor Developers, as this is likely a larger API issue."
-                    )
-                    continue
-                miner_performance[miner_id] += earned
-
-        for miner_id, total_earned in miner_performance.items():
-            if miner_id in miner_id_to_index:
-                idx = miner_id_to_index[miner_id]
-                earnings[idx] = total_earned
-
-        bt.logging.trace("Miner performance calculated")
-        bt.logging.trace(miner_performance)
-
-        return earnings
-        
->>>>>>> 5b94f27a
     async def set_weights(self):
         await self.weight_setter.set_weights(self.db_path)